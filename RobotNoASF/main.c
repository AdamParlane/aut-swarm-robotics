--- conflicted
+++ resolved
@@ -26,13 +26,8 @@
 uint8_t SBtest, SBtest1;
 uint16_t DBtest, DBtest1, DBtest2;
 uint16_t battVoltage;					//Stores battery voltage on start up
-<<<<<<< HEAD
-extern struct Position robotPosition;	//Passed to docking functions
-uint16_t adam, matt;
-=======
 extern struct Position robotPosition;	//Passed to docking functions and test functions
 
->>>>>>> 72d7c7f4
 //////////////[Functions]///////////////////////////////////////////////////////////////////////////
 /*
 * Function:
