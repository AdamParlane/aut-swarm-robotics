--- conflicted
+++ resolved
@@ -104,15 +104,9 @@
 int main(void)
 {
 	robotSetup(); //Set up the system and peripherals
-<<<<<<< HEAD
 	//Battery voltage stored in sys.power.batteryVoltage
 	//Initial main function state is set in robot_setup.c
 	//Return variables. Not ideal, but not sure what else to do right now.
-=======
-	battVoltage = adcBatteryVoltage();	//Add to your watch to keep an eye on the battery
-	mainRobotState = FORMATION; //start system at IDLE
-	mainRobotStatePrev = IDLE;
->>>>>>> 8fd855d2
 	uint8_t chargeCycleReturn = 0;
 	uint8_t dockingReturn = 0;
 	float lineHeading = 0;
@@ -161,24 +155,19 @@
 				moveRobot(0, robotPosition.targetSpeed);
 				robotPosition.targetHeading = 0;
 				break;
-			
-<<<<<<< HEAD
-			case M_CHARGING:
-				mfStopRobot(&sys);
-				chargeCycleReturn = pfChargeCycleHandler(&sys);
-=======
-			case OBSTACLE_AVOIDANCE:
-				obstacleFlag = dodgeObstacle(&robotPosition);
+						
+      case M_OBSTACLE_AVOIDANCE:
+				obstacleFlag = dodgeObstacle(&sys);
 				if(!obstacleFlag)//avoid obstacles using proximity sensors
 				{
 					//returning 1 means obstacles have been avoided
 					mainRobotState = mainRobotStatePrev; //reset the state to what it was
 				}
 				break;
-				
-			case CHARGING:
-				chargeCycleReturn = cfChargeCycleHandler(&robotPosition);
->>>>>>> 8fd855d2
+
+			case M_CHARGING:
+				mfStopRobot(&sys);
+				chargeCycleReturn = pfChargeCycleHandler(&sys);
 				if(chargeCycleReturn > 0xEF)
 					sys.states.mainf = M_IDLE;			//Charging fault occurred
 				if(!chargeCycleReturn)
@@ -209,8 +198,6 @@
 				
 				break;
 		}
-<<<<<<< HEAD
-		
 		commGetNew(&sys);				//Checks for and interprets new communications
 		
 		nfRetrieveNavData(&sys);	//checks if there is new navigation data and updates sys->pos.
@@ -218,14 +205,7 @@
 		pfPollPower(&sys);			//Poll battery and charging status
 		
 		//check to see if obstacle avoidance is enabled AND the robot is moving
-		if(sys.flags.obaEnabled && sys.flags.obaMoving)
-			dodgeObstacle(&sys); //avoid obstacles using proximity sensors
-=======
-		xbeeGetNew();			//Checks for and interprets new communications
-		nfRetrieveNavData();	//checks if there is new navigation data and updates robotPosition
-		//check to see if obstacle avoidance is enabled AND the robot is moving
-		if(obstacleAvoidanceEnabledFlag && mainRobotState != OBSTACLE_AVOIDANCE)
-			checkForObstacles(&robotPosition); 
->>>>>>> 8fd855d2
+		if(sys.flags.obaEnabled && sys.flags.obaMoving && sys.states.mainf != M_OBSTACLE_AVOIDANCE)
+			checkForObstacles(&sys); //avoid obstacles using proximity sensors
 	}
 }