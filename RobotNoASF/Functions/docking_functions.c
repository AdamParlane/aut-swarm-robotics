/*
* docking_functions.c
*
* Author : Matthew Witt (pxf5695@autuni.ac.nz)
* Created: 25/07/2017 8:07:50 PM
*
* Project Repository: https://github.com/AdamParlane/aut-swarm-robotics
*
* [WIP] Contains functions for docking... [WIP]
*
* More Info:
* Atmel SAM 4N Processor Datasheet:http://www.atmel.com/Images/Atmel-11158-32-bit%20Cortex-M4-Microcontroller-SAM4N16-SAM4N8_Datasheet.pdf
* Relevant reference materials or datasheets if applicable
*
* Functions:
* void dfDockRobot(void)
* void dfUpdateLineSensorStates(void)
* int8_t dfGetLineDirection(void)
* void dfFollowLine(void)
* uint8_t dfScanBrightestLightSource(int16_t *brightestHeading)
*
*/

//////////////[Includes]////////////////////////////////////////////////////////////////////////////
#include "docking_functions.h"
#include <stdlib.h>				//abs() function in dfFollowLine()

//////////////[Global variables]////////////////////////////////////////////////////////////////////
//Line follower sensor states.
struct LineSensorArray lf;

//////////////[Functions]///////////////////////////////////////////////////////////////////////////
/*
* Function:
* void dfDockRobot(void)
*
* Function to guide the robot to the dock.
*
* Inputs:
* struct Position *imuData
*   Pointer to the robotPosition structure
*
* Returns:
* 0 when docking complete, otherwise non-zero
*
* Implementation:
* The docking function is a state machine that will change states after each step that is required
* for docking is performed. More to come [WIP]
*
* Improvements:
* [Ideas for improvements that are yet to be made](optional)
*
*/
uint8_t dfDockRobot(struct Position *imuData)
{
	float bHeading = 0;	//Brightest Heading
	enum {FINISHED, START, FACE_BRIGHTEST, MOVE_FORWARD, RESCAN_BRIGHTEST, FOLLOW_LINE};
	static uint8_t dockingState = START;
	//uint8_t returnVal;
	///////////////[WIP]///////////////
	switch(dockingState)
	{
		case START:
<<<<<<< HEAD
//			rotateToHeading(0, imuData);
			led1Off;
			led2Off;
			led3Off;
			//returnVal = updateLineSensorStates();
			if(!scanBrightestLightSource(&bHeading, 359, imuData))
=======
//			mfRotateToHeading(0, imuData);
			ledOff1;
			ledOff2;
			ledOff3;
			//returnVal = dfUpdateLineSensorStates();
			if(!dfScanBrightestLightSource(&bHeading, 359, imuData))
>>>>>>> e5aa9fdb
				dockingState = FACE_BRIGHTEST;
		break;
		
		case FACE_BRIGHTEST:
<<<<<<< HEAD
			led1On;
			led2Off;
			led3Off;
			if(!rotateToHeading(bHeading, imuData))
=======
			ledOn1;
			ledOff2;
			ledOff3;
			if(!mfRotateToHeading(bHeading, imuData))
>>>>>>> e5aa9fdb
				dockingState = MOVE_FORWARD;
		break; 
		
		case MOVE_FORWARD:
			led1On;
			led2On;
			led3Off;
			moveRobot(0, 50);
			//RIN_3_H;
			//FIN_3_L;
			//RIN_2_L;
			//FIN_2_H;
			//REG_PWM_CUPD2 = 30;			//Left Front
			//REG_PWM_CUPD3 = 45;			//Right front
			//
			//RIN_1_L;
			//FIN_1_L;
			//REG_PWM_CUPD1 = 0;			//rear
			if(!fdelay_ms(3000))			//After five seconds, look for LEDs again
			{
				stopRobot();
				dockingState= RESCAN_BRIGHTEST;
			}
			if(dfUpdateLineSensorStates())	//If line found then follow it
			{
				stopRobot();
				dockingState = FOLLOW_LINE;
			}
		break;
		
		case RESCAN_BRIGHTEST:
			led1Off;
			led2Off;
			led3On;
			//Only look in front, because we should still be roughly in the right direction
			if(!dfScanBrightestLightSource(&bHeading, 180, imuData))
				dockingState = FACE_BRIGHTEST;
		break;
		
		case FOLLOW_LINE:
<<<<<<< HEAD
			led1On;
			led2Off;
			led3On;		
			followLine();
		break;
		
		case FINISHED:
			led1On;
			led2On;
			led3On;
			//trackLight(imuData);
=======
			ledOn1;
			ledOff2;
			ledOn3;		
			dfFollowLine();
		break;
		
		case FINISHED:
			ledOn1;
			ledOn2;
			ledOn3;
			//mfTrackLight(imuData);
>>>>>>> e5aa9fdb
			return 0;
		break;
	}
	return dockingState;
}

/*
* Function:
* void dfUpdateLineSensorStates(void)
*
* Sees if any sensors have made a definite state change and loads the states into the line sensor
* state structure for use by other functions in this module.
*
* Inputs:
* none
*
* Returns:
* 1 if line state change detected, otherwise 0
* 2 if wrong robot selected
*
* Implementation:
* - Read state value of sensor.
* - if a state other than NO_CHANGE is returned then update the value stored in the line sensor
*   data structure for the given sensor.
* - Repeat until all four sensors have been read.
*
*/
uint8_t dfUpdateLineSensorStates(void)
{
#if defined ROBOT_TARGET_V2
	uint8_t sensorValue;						//Temporarily stores state of a single sensor
	uint8_t returnVal = 0;						//Returns non 0 if any sensor has changed state
	
	sensorValue = lfLineDetected(LF_OUTER_L);	//Look for line on outer left sensor
	if (sensorValue != NO_CHANGE)				//If this sensor has changed state
		lf.outerLeft = sensorValue;				//Update line follower data structure with new data
	if(sensorValue == LINE)
		returnVal = 1;
	
	sensorValue = lfLineDetected(LF_INNER_L);	//Look for line on inner left sensor
	if (sensorValue != NO_CHANGE)				//If this sensor has changed state
		lf.innerLeft = sensorValue;				//Update line follower data structure with new data
	if(sensorValue == LINE)
		returnVal = 1;
	
	sensorValue = lfLineDetected(LF_OUTER_R);	//Look for line on outer right sensor
	if (sensorValue != NO_CHANGE)				//If this sensor has changed state
		lf.outerRight = sensorValue;			//Update line follower data structure with new data
	if(sensorValue == LINE)
		returnVal = 1;
	
	sensorValue = lfLineDetected(LF_INNER_R);	//Look for line on inner right sensor
	if (sensorValue != NO_CHANGE)				//If this sensor has changed state
		lf.innerRight = sensorValue;			//Update line follower data structure with new data
	if(sensorValue == LINE)
		returnVal = 1;
	return returnVal;
#else
	return 2; //if robot is not V2, still need to return something	
#endif
}

/*
* Function:
* int8_t dfGetLineDirection(void)
*
* This function examines the states of the line follower sensors and determines the direction and
* urgency factor by which the robot should move to find its way to the centre of the line.
*
* Inputs:
* none
*
* Returns:
* returns a signed integer between -3 and 3 that determines the direction and speed magnitude that 
* the robot should move to find the centre of the line.
* A negative output means that the robot should move left to find the line and a positive output
* means that the robot should move right. 0 means keep going straight because no direction data is
* able to be derived from sensor array.
*
* Implementation:
* All the line sensor states are loaded into a single byte so that they can easily managed by a
* switch statement rather than a series of unwieldy if statements. A table describing the states
* and there digital values can be seen below:
*
* Sensor array state descriptions:
* _______________________________________________________________________________________
*| State  | Outer left | Inner left | Inner right | Outer right | Function Output value: |
*|________|_____8______|_____4______|______2______|______1______|________________________|
*|__0x0___|____________|____________|_____________|_____________|__________0_____________|
*|__0x8___|_____X______|____________|_____________|_____________|_________-3_____________|
*|__0xC___|_____X______|_____X______|_____________|_____________|_________-2_____________|
*|__0xE___|_____X______|_____X______|______X______|_____________|_________-1_____________|
*|__0xF___|_____X______|_____X______|______X______|______X______|__________0_____________|
*|__0x7___|____________|_____X______|______X______|______X______|__________1_____________|
*|__0x3___|____________|____________|______X______|______X______|__________2_____________|
*|__0x1___|____________|____________|_____________|______X______|__________3_____________|
*|__0x2___|____________|____________|______X______|_____________|__________1_____________|
*|__0x4___|____________|_____X______|_____________|_____________|_________-1_____________|
*|__0x6___|____________|_____X______|______X______|_____________|__________0_____________|     
*
*/
int8_t dfGetLineDirection(void)
{
#if defined ROBOT_TARGET_V2
	//Get updated sensor data
	dfUpdateLineSensorStates();
	//Combine sensor states from sensor structure into single byte that can be used by a switch
	//statement. See above for description of each state.
	uint8_t sensorStates
	=	(lf.outerLeft<<3)	//Outer left has binary weighting 8
	|	(lf.innerLeft<<2)	//Inner left has binary weighting 4
	|	(lf.innerRight<<1)	//Inner right has binary weighting 2
	|	(lf.outerRight<<0);	//Outer right has binary weighting 1
	
	switch(sensorStates)
	{
		case 0x0:
			return 0;		//Straight
		case 0x8:
			return -3;		//Move left by factor 3
		case 0xC:
			return -2;		//Move left by factor 2
		case 0xE:
			return -1;		//Move left by factor 1
		case 0xF:
			return 0;		//Straight
		case 0x7:
			return 1;		//Move right by factor 1
		case 0x3:
			return 2;		//Move right by factor 2
		case 0x1:
			return 3;		//Move right by factor 3
		case 0x2:
			return 1;		//Move right by factor 1
		case 0x4:
			return -1;		//Move left by factor 1
		case 0x6:
			return 0;		//Straight
	}
#endif
	return 0;
}

/*
* Function:
* void dfFollowLine(void)
*
* A basic function to follow a line that seems to work ok
*
* Inputs:
* none
*
* Returns:
* none
*
* Implementation:
* Get the direction of the detected line. If line is to the left, rotate left until it isn't. If
* line is to the right then rotate to the right until it isn't. If no line detected or line is in
* middle of sensor array then move straight.
*
* Improvements:
* Would be better with the wiggleForward function once its working.
*
*/
void dfFollowLine(void)
{
#if defined ROBOT_TARGET_V2
	int8_t lineDirection = dfGetLineDirection();
	if(lineDirection != 0)				//Turn robot to face line
		rotateRobot(lineDirection*10);
	else
		moveRobot(0, 35);				//Go straight
#endif
}

/*
* Function:
* uint8_t dfScanBrightestLightSource(float *brightestHeading, uint16_t sweepAngle,
*									struct Position *imuData);
*
* The robot will scan from -180 degrees to 180 degrees and record the heading with the brightest
* source of light (which hopefully is the charging station)
*
* Inputs:
* int16_t *brightestHeading
*   A pointer to a variable that contains a heading to the brightest detected light source so far.
*
* Returns:
* Returns a 1 if the function hasn't completed yet, or a 0 if it has. When the function returns a 0
* it means the heading stored at *breightestHeading points to the brightest light source.
*
* Implementation:
* heading is a static variable that stores the heading that the robot is currently moving to.
* brightestVal is a static variable that stored the brightest detected light value so far.
* avgBrightness is a temporary variable that stores the average brightness between the two light
* sensors.
* First up the function calls the mfRotateToHeading function. If that function has completed (ie the
* robot is facing in the heading we want) then an average white light brightness reading is taken
* from the light sensors. If the average brightness just read is greater than the last stored
* brightness value then update brightestHeading with the current heading and update brightestVal
* with the current avgBrightness. Once the robot has rotated 360 degrees, return 0 and reset the
* static variable to their starting states to indicate that the scan is complete. The heading
* left behind in brightest heading is the heading with the greatest amount of light.
*
* Improvements:
* Have the robot scan in one continuous sweep rather than stopping at each heading to read light 
* values
* Currently it seems to not lock dead on with the light source.
*
*/
uint8_t dfScanBrightestLightSource(float *brightestHeading, uint16_t sweepAngle, 
								struct Position *imuData)
{
	const float ROTATE_STEP_SZ = 2;
	enum {FUNCTION_INIT, GOTO_START_POSITION, SWEEP, END};
	static uint8_t functionState = FUNCTION_INIT;
	static float startHeading;
	static float endHeading;
	static float sHeading;
	static uint16_t brightestVal;
	float rotateError;
	uint16_t avgBrightness = 0;
	
	switch(functionState)
	{
		case FUNCTION_INIT:
			//Calculate where to start sweep from
			brightestVal = 0;								//Reset brightestValue
			startHeading = imuData->imuYaw - (sweepAngle/2);//Calculate start heading
			endHeading = startHeading + sweepAngle;
			sHeading = startHeading + sweepAngle/3;
			functionState = GOTO_START_POSITION;			//Angles set up, lets start
			return 1;
		break;

		case GOTO_START_POSITION:
			if(!mfRotateToHeading(startHeading, imuData))
				functionState = SWEEP;						//In position, now perform sweep
			return 1;
		break;
		
		case SWEEP:
			rotateError = mfRotateToHeading(sHeading, imuData);
			if(abs(rotateError) < 170 && sHeading < endHeading)//Keep sHeading only 25 degrees ahead
															//of current heading so that robot will
															//always take the long way around
			{
				sHeading += ROTATE_STEP_SZ;
				if(sHeading > endHeading)
					sHeading = endHeading;
			}
			if(!rotateError)
				functionState = END;
			else
			{
				avgBrightness = (lightSensRead(MUX_LIGHTSENS_L, LS_WHITE_REG) +
										lightSensRead(MUX_LIGHTSENS_R, LS_WHITE_REG))/2;
				if(avgBrightness > brightestVal)
				{
					brightestVal = avgBrightness;
					*brightestHeading = imuData->imuYaw;
				}
			}
			return 1;
		break;
		
		case END:
			functionState = FUNCTION_INIT;
			return 0;
	}
	return 1;
}

//TODO:Header
float dfScanBrightestLightSourceProx(void)
{
	uint16_t sensor[6];
	uint16_t brightestVal;
	int brightestSensor = 0;
	//Enable Ambient light mode on the prox sensors
	proxAmbModeEnabled();

	//Read light sensor values
	sensor[0] = proxAmbRead(MUX_PROXSENS_A);		//0
	sensor[1] = proxAmbRead(MUX_PROXSENS_B);		//60
	sensor[3] = proxAmbRead(MUX_PROXSENS_C);		//120
	sensor[4] = proxAmbRead(MUX_PROXSENS_D);		//180
	sensor[5] = proxAmbRead(MUX_PROXSENS_E);		//-120
	sensor[6] = proxAmbRead(MUX_PROXSENS_F);		//-60
	//Revert to proximity mode
	proxModeEnabled();
	
	//Find largest
	for (int i = 0; i < 6; i++)
	{
		if(sensor[i] > brightestVal)
		{
			brightestVal = sensor[i];
			brightestSensor = i;
		}
	}
	
	return imuWrapAngle(60*brightestSensor);
}<|MERGE_RESOLUTION|>--- conflicted
+++ resolved
@@ -61,36 +61,20 @@
 	switch(dockingState)
 	{
 		case START:
-<<<<<<< HEAD
 //			rotateToHeading(0, imuData);
 			led1Off;
 			led2Off;
 			led3Off;
 			//returnVal = updateLineSensorStates();
-			if(!scanBrightestLightSource(&bHeading, 359, imuData))
-=======
-//			mfRotateToHeading(0, imuData);
-			ledOff1;
-			ledOff2;
-			ledOff3;
-			//returnVal = dfUpdateLineSensorStates();
 			if(!dfScanBrightestLightSource(&bHeading, 359, imuData))
->>>>>>> e5aa9fdb
 				dockingState = FACE_BRIGHTEST;
 		break;
 		
 		case FACE_BRIGHTEST:
-<<<<<<< HEAD
 			led1On;
 			led2Off;
 			led3Off;
-			if(!rotateToHeading(bHeading, imuData))
-=======
-			ledOn1;
-			ledOff2;
-			ledOff3;
 			if(!mfRotateToHeading(bHeading, imuData))
->>>>>>> e5aa9fdb
 				dockingState = MOVE_FORWARD;
 		break; 
 		
@@ -131,7 +115,6 @@
 		break;
 		
 		case FOLLOW_LINE:
-<<<<<<< HEAD
 			led1On;
 			led2Off;
 			led3On;		
@@ -142,20 +125,7 @@
 			led1On;
 			led2On;
 			led3On;
-			//trackLight(imuData);
-=======
-			ledOn1;
-			ledOff2;
-			ledOn3;		
-			dfFollowLine();
-		break;
-		
-		case FINISHED:
-			ledOn1;
-			ledOn2;
-			ledOn3;
 			//mfTrackLight(imuData);
->>>>>>> e5aa9fdb
 			return 0;
 		break;
 	}
