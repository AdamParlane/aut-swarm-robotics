--- conflicted
+++ resolved
@@ -532,19 +532,11 @@
 	//headingCorrection = AMH_KP*pErrH;
 	facingCorrection = AMF_KP*pErrF;
 	//If the correction values end up being out of range, then dial them back
-<<<<<<< HEAD
-	facingCorrection = capToRangeFlt(facingCorrection, -1*(int8_t)maxTurnRatio, maxTurnRatio);
-	headingCorrection = capToRangeFlt(headingCorrection, -180, 180);
-	
-	//Get the robot moving to correct the errors.
-	moveRobot((heading - sys->pos.facing + headingCorrection) , speed, facingCorrection);
-=======
 	facingCorrection = capToRangeFlt(facingCorrection, -maxTurnRatio, maxTurnRatio);
 	//headingCorrection = capToRangeFlt(headingCorrection, -180, 180);
 	
 	//Get the robot moving to correct the errors.
 	moveRobot((heading - sys->pos.facing) , speed, facingCorrection);
->>>>>>> 7f7b29af
 	
 	//If error is less than 0.5 deg and delta yaw is less than 0.5 degrees per second then we can
 	//return 0 (ie robot is more or less on correct heading)
