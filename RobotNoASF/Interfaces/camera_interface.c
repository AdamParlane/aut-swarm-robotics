--- conflicted
+++ resolved
@@ -575,8 +575,6 @@
 	delay_ms(5);
 	pwdnDisable;
 	
-<<<<<<< HEAD
-	
 	camHardReset();						//Reset the camera
 	if(!camSetup())						//Load settings into the camera. Returns 0 on success.
 	{
@@ -585,21 +583,6 @@
 	} else {
 		return 1;
 	}
-=======
-
-	//Attempt to Load settings into the camera. If Successful initialise the buffer and reset the camera. Otherwise return 1 on failure
-	if (!camSetup())
-	{
-		camBufferInit();	//Initialise camera RAM buffer
-		camHardReset();		//Reset the camera
-	}
-	else
-	{
-		return 1;
-	}
-	
-	return 0;
->>>>>>> 42114b33
 }
 
 /*
