/*
* xbee_driver.h
*
* Author : Mansel Jeffares/Matthew Witt (pxf5695@autuni.ac.nz)
* Created: 11 July 2017
*
* Project Repository: https://github.com/AdamParlane/aut-swarm-robotics
*
* Communication to computer GUI using wireless XBee Module in API Mode
*
* More Info:
* Atmel SAM 4N Processor Datasheet:http://www.atmel.com/Images/Atmel-11158-32-bit%20Cortex-M4-Microcontroller-SAM4N16-SAM4N8_Datasheet.pdf
* Relevant reference materials or datasheets if applicable
*
* Functions:
* void xbeeInit(void)
* void xbeeCopyData(struct MessageInfo message, uint8_t *data)
* void xbeeInterpretAPIFrame(struct FrameInfo frame)
* void xbeeSendAPITransmitRequest(uint64_t destination_64, uint16_t destination_16,
*                                 uint8_t *data, uint8_t  bytes)
* int xbeeFrameBufferInfoGetFull(struct FrameInfo * info)
* int xbeeMessageBufferInfoGetFull(struct MessageInfo * info)
* int xbeeFrameBufferPut(uint8_t new)
* int xbeeFrameBufferInfoPut(int ind, uint8_t typ, int len)
*
*/

#ifndef XBEE_DRIVER_H_
#define XBEE_DRIVER_H_

<<<<<<< HEAD
=======
//////////////[Type Definitions]////////////////////////////////////////////////////////////////////
//Structure containing information on a swarm robotics message
//Used within the communication system as an "instance" of each message
struct MessageInfo
{
	int index;		//Index within the message buffer where the message data is stored
	char command;	//The message command
	int length;		
};

//Structure containing information on a Xbee Frame
//Used within the communication system as an "instance" of each frame
struct FrameInfo
{
	int index;		//Index within the message buffer where the message data is stored
	char type;		//The Xbee frame type
	int length;		//The length of the frame data

//////////////[Includes]////////////////////////////////////////////////////////////////////////////
#include "../robot_setup.h"

>>>>>>> 8fd855d2
//////////////[Defines]/////////////////////////////////////////////////////////////////////////////
// XBee flow control bytes
#define FRAME_DELIMITER							0x7E
#define ESCAPE_BYTE								0x7D
#define XON										0x11
#define XOFF									0x13

// XBee API Frames
#define AT_COMMAND								0x08
#define AT_COMMAND_QUEUE						0x09
#define ZIGBEE_TRANSMIT_REQUEST					0x10
#define EXPLICIT_ADDRESSING_ZIGBEE_COMMAND_FRAME 0x11
#define REMOTE_COMMAND_REQUEST					0x17
#define CREATE_SOURCE_ROUTE						0x21
#define AT_COMMAND_RESPONSE						0x88
#define MODEM_STATUS							0x8A
#define ZIGBEE_TRANSMIT_STATUS					0x8B
#define ZIGBEE_RECEIVE_PACKET					0x90
#define ZIGBEE_EXPLICIT_RX_INDICATOR			0x91
#define ZIGBEE_IO_DATA_SAMPLE_RX_INDICATOR		0x92
#define XBEE_SENSOR_READ_INDICATOR				0x94
#define NODE_IDENTIFICATION_INDICATOR			0x95
#define REMOTE_COMMAND_RESPONSE					0x97
#define EXTENDED_MODEM_STATUS					0x98
#define OTA_FIRMWARE_UPDATE_STATUS				0xA0
#define ROUTE_RECORD_INDICATOR					0xA1
#define MANY_TO_ONE_ROUTE_REQUEST_INDICATOR		0xA3

// Buffer defines
// Due to simplistic implementation of FIFO a buffer the array must be one element larger than the 
// number of elements wanted
#define FRAME_BUFFER_ELEMENTS					1000
#define FRAME_BUFFER_SIZE						(FRAME_BUFFER_ELEMENTS + 1)

#define FRAME_BUFFER_INFO_ELEMENTS				50
#define FRAME_BUFFER_INFO_SIZE					(FRAME_BUFFER_INFO_ELEMENTS + 1)

#define MESSAGE_BUFFER_ELEMENTS					500
#define MESSAGE_BUFFER_SIZE						(MESSAGE_BUFFER_ELEMENTS + 1)

#define MESSAGE_BUFFER_INFO_ELEMENTS			50
#define MESSAGE_BUFFER_INFO_SIZE				(MESSAGE_BUFFER_INFO_ELEMENTS + 1)

//64-bit robot addresses
#define COORDINATOR_64							0x0000000000000000
#define BROADCAST_64							0x000000000000FFFF

//16-bit robot addresses
#define ALL_ROUTERS_16							0xFFFC
#define ALL_NON_SLEEPING_DEVICES_16				0xFFFD
#define UNKNOWN_16								0xFFFE
#define ALL_DEVICES_16							0xFFFF

//TODO: Message codes
//System Messages 0x0*
//Navigation system Messages 0x1*
#define NAV_IMU_QW								0x10
#define NAV_IMU_QX								0x11
#define NAV_IMU_QY								0x12
#define NAV_IMU_QZ								0x13
#define NAV_IMU_DYAW							0x14
#define NAV_OPT_DX								0x15
#define NAV_OPT_DY								0x16
#define NAV_OPT_VEL								0x17
#define NAV_OPT_HDG								0x18
//Robot Control Messages 
//Test Messages

<<<<<<< HEAD
//////////////[Type Definitions]////////////////////////////////////////////////////////////////////
//TODO: Mansel description of structure
struct MessageInfo
{
	int index;
	char command;
	int length;
};

//TODO:Mansel description of structure
struct FrameInfo
{
	int index;
	char type;
	int length;
};

//////////////[Global variables]////////////////////////////////////////////////////////////////////
extern struct MessageInfo message;		//Incoming message with XBee metadata removed
=======
//////////////[Public Global variables]////////////////////////////////////////////////////////////////////
extern char obstacleAvoidanceEnabledFlag;
extern int MessageBufferIn, MessageBufferOut, MessageBufferUse;
>>>>>>> 8fd855d2

//////////////[Functions]///////////////////////////////////////////////////////////////////////////
/*
* Function:
* void xbeeInit(void)
*
* Sets up UART3 and the required buffers
*
* Inputs:
* none
*
* Returns:
* none
*
*/
void xbeeInit(void);

/*
* Function:
* void xbeeCopyData(struct MessageInfo message, uint8_t* data[50])
*
* Copies the received message structure and pointer to an array with the required test command
* data
*
* Input is the message structure from the received data
* after the XBee framing has been stripped
* and a pointer to the array where the new data is to be copied to
*
* No Return Values
*
*/
<<<<<<< HEAD
void xbeeCopyData(struct MessageInfo message, uint8_t *data);
=======
void xbeeConvertData(struct MessageInfo message, uint8_t *data);

/*
* Function:
* void xbeeGetNew(struct FrameInfo *frame, struct MessageInfo *message)
*
* Checks for new communications and handlles the interpretation of them
*
* Inputs:
* pointer to frame_info struct and pointer to message_info struct
*
* Returns:
* none
*
*/
void xbeeGetNew();

/*
* Function:
* void xbeeInterpretSwarmMessage(struct MessageInfo message)
*
* Interprets and acts on a received swarm messages
*
* Inputs:
* struct MessageInfo message:
*	Structure containing information on the message to interpret. The command, index of the message in the Message Buffer and message length
*
* Returns:
* none
*
*/
void xbeeInterpretSwarmMessage(struct MessageInfo message);
>>>>>>> 8fd855d2

/*
* Function:
* void xbeeInterpretAPIFrame(struct FrameInfo frame)
*
* Interprets and acts on a received Xbee frame
*
* Inputs:
* struct FrameInfo frame:
*	Structure containing information on the xbee frame to interpret. The frame type, index of the message in the frame buffer and message length
*
* Returns:
* none
*
*/
void xbeeInterpretAPIFrame(struct FrameInfo frame);

/*
* Function:
* void xbeeSendAPITransmitRequest(uint64_t destination_64, uint16_t destination_16,
*                                 uint8_t *data, uint8_t  bytes)
*
* Forms and sends XBee Transmit Request Frame
*
* Inputs:
* uint64_t destination_64:
*   MSB first, the Zigbee 64bit address of the destination device. Reserved addresses include: the coordinator = 0x0000000000000000, broadcast = 0x000000000000FFFF
* uint16_t destination_16:
*   MSB, first, the Zigbee 16bit address of the destination device.Reserved addresses include: unknown or broadcast = 0xFFFE,  broadcast to routers = 0xFFFC, broadcast to all non-sleeping devices = 0xFFFD, broadcast to all devices including sleeping end devices = 0xFFFE.
* uint8_t *data:
*   pointer to an array of data to be sent to the destination device
* uint8_t  bytes:
*   The number of bytes to send
*
* Returns:
* none
*
*/
void xbeeSendAPITransmitRequest(uint64_t destination_64, uint16_t destination_16,
								uint8_t *data, uint8_t  bytes);

/*
* Function:
* int xbeeFrameBufferInfoGetFull(struct FrameInfo * info)
*
* Gets the information about the oldest Xbee frame from the buffer and updates the FrameInfo pointer
*
* Inputs:
* struct FrameInfo *info
*	Pointer to the structure to store the information on the Xbee Frame retrieved from the buffer.
*
* Returns:
*	0: No errors
*	-1: Buffer empty
*
*/
int xbeeFrameBufferInfoGetFull(struct FrameInfo * info);

/*
* Function:
* int xbeeMessageBufferInfoGetFull(struct MessageInfo * info)
*
* Gets the information about the oldest Swarm message from the buffer and updates the MessageInfo pointer
*
* Inputs:
* struct MessageInfo * info:
*	Pointer to the structure to store the information on the swarm message retrieved from the buffer.
*
* Returns:
*	0: No errors
*	-1: Buffer empty
*
*/
int xbeeMessageBufferInfoGetFull(struct MessageInfo * info);

/*
* Function:
* int xbeeFrameBufferPut(uint8_t new)
*
* Adds a new byte to the end of the array
*
* Inputs:
* uint8_t new:
*  the new data to add to the end of the array
*
* Returns:
*	0: No errors
*	-1: Buffer full
*
*/
int xbeeFrameBufferPut(uint8_t new);

/*
* Function:
* int xbeeFrameBufferInfoPut(int ind, uint8_t typ, int len)
*
* Adds an element to the end of the buffer, essentially adding a new xbee frame to the queue of frames to be interpreted
*
* Inputs:
* int ind:
*  The index of where the frame is stored in the Xbee frame buffer
* uint8_t typ:
*   The type of Xbee frame
* int len:
*   The length of the Xbee frame
*
* Returns:
*	0: No errors
*	-1: Buffer full
*
*/
int xbeeFrameBufferInfoPut(int ind, uint8_t typ, int len);

#endif /* XBEE_DRIVER_H_ */<|MERGE_RESOLUTION|>--- conflicted
+++ resolved
@@ -28,30 +28,6 @@
 #ifndef XBEE_DRIVER_H_
 #define XBEE_DRIVER_H_
 
-<<<<<<< HEAD
-=======
-//////////////[Type Definitions]////////////////////////////////////////////////////////////////////
-//Structure containing information on a swarm robotics message
-//Used within the communication system as an "instance" of each message
-struct MessageInfo
-{
-	int index;		//Index within the message buffer where the message data is stored
-	char command;	//The message command
-	int length;		
-};
-
-//Structure containing information on a Xbee Frame
-//Used within the communication system as an "instance" of each frame
-struct FrameInfo
-{
-	int index;		//Index within the message buffer where the message data is stored
-	char type;		//The Xbee frame type
-	int length;		//The length of the frame data
-
-//////////////[Includes]////////////////////////////////////////////////////////////////////////////
-#include "../robot_setup.h"
-
->>>>>>> 8fd855d2
 //////////////[Defines]/////////////////////////////////////////////////////////////////////////////
 // XBee flow control bytes
 #define FRAME_DELIMITER							0x7E
@@ -120,7 +96,6 @@
 //Robot Control Messages 
 //Test Messages
 
-<<<<<<< HEAD
 //////////////[Type Definitions]////////////////////////////////////////////////////////////////////
 //TODO: Mansel description of structure
 struct MessageInfo
@@ -140,11 +115,6 @@
 
 //////////////[Global variables]////////////////////////////////////////////////////////////////////
 extern struct MessageInfo message;		//Incoming message with XBee metadata removed
-=======
-//////////////[Public Global variables]////////////////////////////////////////////////////////////////////
-extern char obstacleAvoidanceEnabledFlag;
-extern int MessageBufferIn, MessageBufferOut, MessageBufferUse;
->>>>>>> 8fd855d2
 
 //////////////[Functions]///////////////////////////////////////////////////////////////////////////
 /*
@@ -176,42 +146,7 @@
 * No Return Values
 *
 */
-<<<<<<< HEAD
 void xbeeCopyData(struct MessageInfo message, uint8_t *data);
-=======
-void xbeeConvertData(struct MessageInfo message, uint8_t *data);
-
-/*
-* Function:
-* void xbeeGetNew(struct FrameInfo *frame, struct MessageInfo *message)
-*
-* Checks for new communications and handlles the interpretation of them
-*
-* Inputs:
-* pointer to frame_info struct and pointer to message_info struct
-*
-* Returns:
-* none
-*
-*/
-void xbeeGetNew();
-
-/*
-* Function:
-* void xbeeInterpretSwarmMessage(struct MessageInfo message)
-*
-* Interprets and acts on a received swarm messages
-*
-* Inputs:
-* struct MessageInfo message:
-*	Structure containing information on the message to interpret. The command, index of the message in the Message Buffer and message length
-*
-* Returns:
-* none
-*
-*/
-void xbeeInterpretSwarmMessage(struct MessageInfo message);
->>>>>>> 8fd855d2
 
 /*
 * Function:
