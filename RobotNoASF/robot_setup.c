--- conflicted
+++ resolved
@@ -143,13 +143,9 @@
 		.prox =
 		{
 			.errorCount				= 0,
-<<<<<<< HEAD
 
 			.pollEnabled			= 0x3F,		//Bitmask to enable specific sensors
 
-=======
-			.pollEnabled			= 0x3F,		//Bitmask to enable specific sensors
->>>>>>> 7f7b29af
 			.pollInterval			= 40
 		}
 	},
